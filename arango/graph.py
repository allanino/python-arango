from __future__ import absolute_import, unicode_literals

from arango.collection import VertexCollection, EdgeCollection
from arango.constants import HTTP_OK
from arango.exceptions import *
from arango.request import Request
from arango.wrapper import APIWrapper


class Graph(APIWrapper):
    """ArangoDB graph object.

    A graph can have vertex and edge collections.

    :param connection: ArangoDB connection object
    :type connection: arango.connection.Connection
    :param name: the name of the graph
    :type name: str
    """

    _standard_methods = {
        'vertex_collection', 'v',
        'edge_collection', 'e',
        'name',
        'graph'
    }

    def __init__(self, connection, name):
        self._conn = connection
        self._name = name

    def __repr__(self):
        return "<ArangoDB graph '{}'>".format(self._name)

    @property
    def name(self):
        """Return the name of the graph.

        :returns: the name of the graph
        :rtype: str
        """
        return self._name

    def v(self, name):
        """Alias for self.vertex_collection."""
        return self.vertex_collection(name)

    def e(self, name):
        """Alias for self.edge_collection."""
        return self.edge_collection(name)

    def vertex_collection(self, name):
        """Return the vertex collection."""
        return VertexCollection(self._conn, self._name, name)

    def edge_collection(self, name):
        """Return the edge collection."""
        return EdgeCollection(self._conn, self._name, name)

    def properties(self):
        """Return the graph properties.

        :returns: the graph properties
        :rtype: dict
        :raises: GraphGetPropertiesError
        """
        request = Request(
            method='get',
            endpoint='/_api/gharial/{}'.format(self._name)
        )

        def handler(res):
            if res.status_code not in HTTP_OK:
                raise GraphGetPropertiesError(res)
            graph = res.body['graph']
            return {
                'id': graph['_id'],
                'name': graph['name'],
                'revision': graph['_rev']
            }
        return request, handler

    ################################
    # Vertex Collection Management #
    ################################

    def orphan_collections(self):
        """Return the orphan vertex collections of the graph.

        :returns: the orphan vertex collections
        :rtype: dict
        :raises:
        OrphanCollectionListError
        """
        request = Request(
            method='get',
            endpoint='/_api/gharial/{}'.format(self._name)
        )

        def handler(res):
            if res.status_code not in HTTP_OK:
                raise OrphanCollectionListError(res)
            return res.body['graph']['orphanCollections']

        return request, handler

    def vertex_collections(self):
        """Return the vertex collections of the graph.

        :returns: the names of the vertex collections
        :rtype: list
        :raises: VertexCollectionListError
        """
        request = Request(
            method='get',
            endpoint='/_api/gharial/{}/vertex'.format(self._name)
        )

        def handler(res):
            if res.status_code not in HTTP_OK:
                raise VertexCollectionListError(res)
            return res.body['collections']

        return request, handler

    def create_vertex_collection(self, name):
        """Create a vertex collection for the graph.

        :param name: the name of the vertex collection to create
        :type name: str
        :returns: the vertex collection object
        :rtype: arango.collection.VertexCollection
        :raises: VertexCollectionCreateError
        """
        request = Request(
            method='post',
            endpoint='/_api/gharial/{}/vertex'.format(self._name),
            data={'collection': name}
        )

        def handler(res):
            if res.status_code not in HTTP_OK:
                raise VertexCollectionCreateError(res)
            return VertexCollection(self._conn, self._name, name)

        return request, handler

    def delete_vertex_collection(self, name, purge=False):
        """Remove the vertex collection from the graph.

        :param name: the name of the vertex collection to remove
        :type name: str
        :param purge: drop the vertex collection
        :type purge: bool
        :returns: whether the operation was successful
        :rtype: bool
        :raises: VertexCollectionDeleteError
        """
        request = Request(
            method='delete',
            endpoint='/_api/gharial/{}/vertex/{}'.format(self._name, name),
            params={'dropCollection': purge}
        )

        def handler(res):
            if res.status_code not in HTTP_OK:
                raise VertexCollectionDeleteError(res)
            return not res.body['error']

        return request, handler

    ##############################
    # Edge Definition Management #
    ##############################

    def edge_collections(self):
        """Return the edge collections/definitions of the graph.

        :returns: the edge collections/definitions of the graph
        :rtype: list
        :raises: EdgeDefinitionListError
        """
        request = Request(
            method='get',
            endpoint='/_api/gharial/{}'.format(self._name)
        )

        def handler(res):
            if res.status_code not in HTTP_OK:
                raise EdgeDefinitionListError(res)
            return [
                {
                    'name': edge_definition['collection'],
                    'to_collections': edge_definition['to'],
                    'from_collections': edge_definition['from']
                }
                for edge_definition in
                res.body['graph']['edgeDefinitions']
            ]

        return request, handler

    def create_edge_collection(self, name, from_collections, to_collections):
        """Create a new edge definition for the graph.

        An edge definition consists of an edge collection, ``from`` vertex
        collections and ``to`` vertex collections.

        :param name: the name of the new edge definition
        :type name: str
        :param from_collections: the names of the ``from`` vertex collections
        :type from_collections: list
        :param to_collections: the names of the ``to`` vertex collections
        :type to_collections: list
        :returns: the edge collection object
        :rtype: arango.collection.EdgeCollection
        :raises: EdgeDefinitionCreateError
        """
        request = Request(
            method='post',
            endpoint='/_api/gharial/{}/edge'.format(self._name),
            data={
                'collection': name,
                'from': from_collections,
                'to': to_collections
            }
        )

        def handler(res):
            if res.status_code not in HTTP_OK:
                raise EdgeDefinitionCreateError(res)
            return EdgeCollection(self._conn, self._name, name)

        return request, handler

    def replace_edge_collection(self, name, from_collections, to_collections):
        """Replace the specified edge definition in the graph.

        :param name: the name of the edge definition
        :type name: str
        :param from_collections: the names of the ``from`` vertex collections
        :type from_collections: list
        :param to_collections: the names of the ``to`` vertex collections
        :type to_collections: list
        :returns: whether the operation was successful
        :rtype: bool
        :raises: EdgeDefinitionReplaceError
        """
        request = Request(
            method='put',
            endpoint='/_api/gharial/{}/edge/{}'.format(
                self._name, name
            ),
            data={
                'collection': name,
                'from': from_collections,
                'to': to_collections
            }
        )

        def handler(res):
            if res.status_code not in HTTP_OK:
                raise EdgeDefinitionReplaceError(res)
            return not res.body['error']

        return request, handler

    def delete_edge_collection(self, name, purge=False):
        """Remove the specified edge definition from the graph.

        :param name: the name of the edge definition (collection)
        :type name: str
        :param purge: drop the edge collection as well
        :type purge: bool
        :returns: whether the operation was successful
        :rtype: bool
        :raises: EdgeDefinitionDeleteError
        """
        request = Request(
            method='delete',
            endpoint='/_api/gharial/{}/edge/{}'.format(self._name, name),
            params={'dropCollection': purge}
        )

        def handler(res):
            if res.status_code not in HTTP_OK:
                raise EdgeDefinitionDeleteError(res)
            return not res.body['error']

        return request, handler

    ####################
    # Graph Traversals #
    ####################

    def traverse(self,
                 start_vertex,
                 direction=None,
                 strategy=None,
                 order=None,
                 item_order=None,
                 edge_uniqueness=None,
                 vertex_uniqueness=None,
                 max_iter=None,
                 min_depth=None,
                 max_depth=None,
                 init_func=None,
                 sort_func=None,
                 filter_func=None,
                 visitor_func=None,
                 expander_func=None):
        """Traverse the graph and return the visited vertices and edges.

<<<<<<< HEAD
        ``init_func`` is a Java

         must be a JavaScript function (str) with signature:
        (config, result) -> void, and is used to initialize any values in result argument

        ``sort_func`` must be a JavaScript function with signature:
        (left, right) -> integer, and must return -1 if left is smaller than
        right, +1 if left is greater than right, and 0 if left and right are
        equal.

        and must return


        :param start_vertex: the ID of the start vertex (e.g. "collection/key")
=======
        :param start_vertex: the collection and the key of the start vertex in
            the format "collection/key"
>>>>>>> 403941c5
        :type start_vertex: str
        :param direction: "outbound", "inbound" or "any" (default)
        :type direction: str
        :param strategy: "dfs" or "bfs"
        :type strategy: str
        :param order: "preorder", "postorder" or "preorder-expander"
        :type order: str
        :param item_order: "forward" or "backward"
        :type item_order: str
        :param vertex_uniqueness: "none", "global" or "path"
        :type vertex_uniqueness: str
        :param edge_uniqueness: "none", "global" or "path"
        :type edge_uniqueness: str
        :param min_depth: the minimum depth of the nodes to visit
        :type min_depth: int
        :param max_depth: the maximum depth of the nodes to visit
        :type max_depth: int
        :param max_iter: halt the graph traversal after a maximum number of
            iterations (e.g. to prevent endless loops in cyclic graphs)
        :type max_iter: int
        :param init_func: init function in JavaScript with signature
            (config, result) -> void, which is used to initialize values
        :type init_func: str
        :param sort_func: sort function in JavaScript with signature
            (left, right) -> integer, which returns -1 if left < right,
            +1 if left > right, and 0 if left == right
        :type sort_func: str
        :param filter_func: filter function in JavaScript with signature
            (config, vertex, path) -> mixed, where mixed can be one of four
            possible values: "exclude" (do not visit the vertex), "prune"
            (do not follow the edges of the vertex), "" or undefined (visit
            the vertex and its edges), or an Array (any combinations of
            the "mixed", "prune" or ""/undefined).
        :type filter_func: str
        :param visitor_func: visitor function in JavaScript with signature
            (config, result, vertex, path, connected) -> void, where return
            value is ignored, result is modified by reference, and connected
            is populated only when ``order`` is set to "preorder-expander"
        :type visitor_func: str
        :param expander_func: expander function in JavaScript with signature
            (config, vertex, path) -> mixed, which must return an array of the
            connections for vertex where each connection is an object with
            attributes edge and vertex
        :type expander_func: str
        :returns: the traversal results
        :rtype: dict
        :raises: GraphTraverseError
        """
        if expander_func is None and direction is None:
            direction = 'any'

        if strategy is not None:
            if strategy.lower() == 'dfs':
                strategy = 'depthfirst'
            elif strategy.lower() == 'bfs':
                strategy = 'breadthfirst'

        uniqueness = {}
        if vertex_uniqueness is not None:
            uniqueness['vertices'] = vertex_uniqueness
        if edge_uniqueness is not None:
            uniqueness['edges'] = edge_uniqueness

        data = {
            'startVertex': start_vertex,
            'graphName': self._name,
            'direction': direction,
            'strategy': strategy,
            'order': order,
            'itemOrder': item_order,
            'uniqueness': uniqueness or None,
            'maxIterations': max_iter,
            'minDepth': min_depth,
            'maxDepth': max_depth,
            'init': init_func,
            'filter': filter_func,
            'visitor': visitor_func,
            'sort': sort_func
        }
        data = {k: v for k, v in data.items() if v is not None}

        request = Request(
            method='post',
            endpoint='/_api/traversal',
            data=data
        )

        def handler(res):
            if res.status_code not in HTTP_OK:
                raise GraphTraverseError(res)
            return res.body['result']

        return request, handler<|MERGE_RESOLUTION|>--- conflicted
+++ resolved
@@ -311,25 +311,8 @@
                  expander_func=None):
         """Traverse the graph and return the visited vertices and edges.
 
-<<<<<<< HEAD
-        ``init_func`` is a Java
-
-         must be a JavaScript function (str) with signature:
-        (config, result) -> void, and is used to initialize any values in result argument
-
-        ``sort_func`` must be a JavaScript function with signature:
-        (left, right) -> integer, and must return -1 if left is smaller than
-        right, +1 if left is greater than right, and 0 if left and right are
-        equal.
-
-        and must return
-
-
-        :param start_vertex: the ID of the start vertex (e.g. "collection/key")
-=======
         :param start_vertex: the collection and the key of the start vertex in
             the format "collection/key"
->>>>>>> 403941c5
         :type start_vertex: str
         :param direction: "outbound", "inbound" or "any" (default)
         :type direction: str
